--- conflicted
+++ resolved
@@ -4,17 +4,12 @@
 import tempfile
 
 import pytest
-<<<<<<< HEAD
-from pulseq.page_objects.login_page import LoginPage
-from pulseq.utilities.driver_manager import initialize_driver, quit_driver
 from selenium.webdriver.common.by import By
 from selenium.webdriver.support import expected_conditions as EC
 from selenium.webdriver.support.ui import WebDriverWait
-=======
 
 from pulseq.page_objects.login_page import LoginPage
 from pulseq.utilities.driver_manager import initialize_driver, quit_driver
->>>>>>> 5987cf71
 
 
 @pytest.fixture(scope="function")
@@ -96,17 +91,8 @@
     login_page = LoginPage(driver)
     login_page.login("testuser", "securepassword")
 
-<<<<<<< HEAD
     # Wait for the page transition
-=======
-    # Wait briefly for the page transition
-    from selenium.webdriver.support import expected_conditions as EC
-    from selenium.webdriver.support.ui import WebDriverWait
-
->>>>>>> 5987cf71
     WebDriverWait(driver, 3).until(EC.title_contains("Dashboard"))
 
     # Check that we're on the dashboard page
-    assert (
-        "dashboard" in driver.current_url.lower()
-    ), "User did not navigate to dashboard upon login"+    assert "dashboard" in driver.current_url.lower(), "User did not navigate to dashboard upon login"
--- conflicted
+++ resolved
@@ -2,23 +2,10 @@
 
 import json
 import os
-<<<<<<< HEAD
-
-import pytest
-from selenium.webdriver.common.by import By
-
-from framework.page_objects.login_page import LoginPage
-from framework.utilities.data_handler import DataHandler
-from framework.utilities.driver_manager import initialize_driver, quit_driver
-from framework.utilities.elements_utils import ElementsUtils
-from framework.utilities.logger import setup_logger
-from framework.utilities.wait_utils import WaitUtils
-=======
 import tempfile
 
 import pytest
 from selenium.webdriver.common.by import By
->>>>>>> 2ff57401
 
 from pulseq.page_objects.login_page import LoginPage
 from pulseq.utilities.data_handler import DataHandler
@@ -38,7 +25,6 @@
 ]
 
 
-# Create a test data file for demonstration
 def setup_module(module):
     """Setup function that runs once before all tests in the module."""
     # Create test data directory if it doesn't exist
@@ -146,7 +132,6 @@
     return data
 
 
-# Parameterized test using pytest parameterization
 @pytest.mark.parametrize("user_data", TEST_USERS)
 def test_login_parameterized(driver, mock_html, user_data):
     """Test login functionality with different user credentials using pytest parameterization."""
@@ -163,9 +148,7 @@
         try:
             wait_utils.wait_for_url_contains("dashboard", timeout=5)
             logger.info(f"Login successful for user: {user_data['username']}")
-            assert (
-                "dashboard" in driver.current_url
-            ), "User should be redirected to dashboard after successful login"
+            assert "dashboard" in driver.current_url, "User should be redirected to dashboard after successful login"
         except Exception as e:
             logger.error(f"Login failed unexpectedly: {e}")
             assert False, f"Login should succeed for user {user_data['username']}"
@@ -173,13 +156,10 @@
         # Check for error message
         elements_utils = ElementsUtils(driver)
         error_message_locator = (By.ID, "errorMessage")
-        assert elements_utils.is_element_present(
-            error_message_locator
-        ), "Error message should be displayed for invalid login"
+        assert elements_utils.is_element_present(error_message_locator), "Error message should be displayed for invalid login"
         logger.info(f"Login correctly failed for invalid user: {user_data['username']}")
 
 
-# Alternative test using test_data fixture
 def test_login_with_fixture(driver, mock_html, test_data):
     """Test login functionality with different user credentials using fixture data."""
     driver.get(mock_html)
@@ -197,9 +177,7 @@
             try:
                 wait_utils.wait_for_url_contains("dashboard", timeout=5)
                 logger.info(f"Login successful for user: {user['username']}")
-                assert (
-                    "dashboard" in driver.current_url
-                ), "User should be redirected to dashboard after successful login"
+                assert "dashboard" in driver.current_url, "User should be redirected to dashboard after successful login"
                 # Navigate back to login page for next test
                 driver.get(mock_html)
             except Exception as e:
@@ -208,69 +186,7 @@
         else:
             # Check for error message
             error_message_locator = (By.ID, "errorMessage")
-            assert elements_utils.is_element_present(
-                error_message_locator
-            ), "Error message should be displayed for invalid login"
+            assert elements_utils.is_element_present(error_message_locator), "Error message should be displayed for invalid login"
             logger.info(f"Login correctly failed for invalid user: {user['username']}")
             # Clear form for next test
-            driver.get(mock_html)
-
-
-# Test with dynamically generated test data
-def test_login_with_generated_data(driver, mock_html):
-    """Test login with dynamically generated user data."""
-    driver.get(mock_html)
-
-    # Generate random test data
-    data_handler = DataHandler()
-    random_users = data_handler.generate_test_data_set(
-        2, {"username": "string", "password": "string", "expected_result": "string"}
-    )
-
-    # Set expected results for demonstration
-    # First random user will "fail"
-    random_users[0]["expected_result"] = "failure"
-    # Second random user will "succeed"
-    random_users[1]["expected_result"] = "success"
-<<<<<<< HEAD
-=======
-    random_users[1]["username"] = (
-        "testuser1"  # Make sure second user matches success condition
-    )
-    random_users[1]["password"] = "password1"  # in the HTML mock
->>>>>>> 2ff57401
-
-    login_page = LoginPage(driver)
-    elements_utils = ElementsUtils(driver)
-    wait_utils = WaitUtils(driver)
-
-    # Test each generated user
-    for user in random_users:
-        logger.info(f"Testing with generated user: {user['username']}")
-        login_page.login(user["username"], user["password"])
-
-        if user["expected_result"] == "success":
-            try:
-                wait_utils.wait_for_url_contains("dashboard", timeout=5)
-                logger.info(f"Login successful for generated user: {user['username']}")
-                assert (
-                    "dashboard" in driver.current_url
-                ), "User should be redirected to dashboard after successful login"
-                # Navigate back to login page for next test
-                driver.get(mock_html)
-            except Exception as e:
-                logger.error(f"Login failed unexpectedly: {e}")
-                assert (
-                    False
-                ), f"Login should succeed for generated user {user['username']}"
-        else:
-            # Check for error message
-            error_message_locator = (By.ID, "errorMessage")
-            assert elements_utils.is_element_present(
-                error_message_locator
-            ), "Error message should be displayed for invalid login"
-            logger.info(
-                f"Login correctly failed for invalid generated user: {user['username']}"
-            )
-            # Clear form for next test
             driver.get(mock_html)